--- conflicted
+++ resolved
@@ -18,11 +18,7 @@
 
 setup(
     name='xmlschema',
-<<<<<<< HEAD
-    version='4.0.0',
-=======
-    version='3.4.2',
->>>>>>> 059fd3bf
+    version='4.0.0a1',
     packages=find_packages(include=['xmlschema*']),
     package_data={
         'xmlschema': ['py.typed', 'locale/**/*.mo', 'locale/**/*.po', 'schemas/*/*.xsd'],
