--- conflicted
+++ resolved
@@ -12,11 +12,8 @@
 import unittest
 import copy
 import os.path
-<<<<<<< HEAD
-=======
-import warnings
 from itertools import zip_longest
->>>>>>> 059fd3bf
+
 from textwrap import dedent
 from typing import Any, Union, List, Optional
 
