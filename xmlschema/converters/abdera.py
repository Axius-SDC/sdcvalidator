#
# Copyright (c), 2016-2021, SISSA (International School for Advanced Studies).
# All rights reserved.
# This file is distributed under the terms of the MIT License.
# See the file 'LICENSE' in the root directory of the present
# distribution, or http://opensource.org/licenses/MIT.
#
# @author Davide Brunato <brunato@sissa.it>
#
from collections.abc import MutableMapping, MutableSequence
from typing import TYPE_CHECKING, Any, Optional, List, Dict, Type, Union

<<<<<<< HEAD
from xmlschema.exceptions import XMLSchemaValueError
from xmlschema.aliases import NsmapType, BaseXsdType
from xmlschema.utils.qnames import local_name
from xmlschema.resources import XMLResource

from .element_data import ElementData
from .default import XMLSchemaConverter
=======
from ..helpers import local_name
from ..exceptions import XMLSchemaValueError
from ..aliases import NamespacesType, BaseXsdType
from ..resources import XMLResource
from .default import ElementData, XMLSchemaConverter
>>>>>>> 2a742db9

if TYPE_CHECKING:
    from xmlschema.validators import XsdElement


class AbderaConverter(XMLSchemaConverter):
    """
    XML Schema based converter class for Abdera convention.

    ref: http://wiki.open311.org/JSON_and_XML_Conversion/#the-abdera-convention
    ref: https://cwiki.apache.org/confluence/display/ABDERA/JSON+Serialization

    :param namespaces: Map from namespace prefixes to URI.
    :param dict_class: Dictionary class to use for decoded data. Default is `dict`.
    :param list_class: List class to use for decoded data. Default is `list`.
    """
    __slots__ = ()

    def __init__(self, namespaces: Optional[NsmapType] = None,
                 dict_class: Optional[Type[Dict[str, Any]]] = None,
                 list_class: Optional[Type[List[Any]]] = None,
                 **kwargs: Any) -> None:
        kwargs.update(attr_prefix='', text_key='', cdata_prefix=None)
        super().__init__(namespaces, dict_class, list_class, **kwargs)

    @property
    def xmlns_processing_default(self) -> str:
        return 'stacked' if isinstance(self.source, XMLResource) else 'none'

    @property
    def lossy(self) -> bool:
        return True  # Loss cdata parts

    @property
    def loss_xmlns(self) -> bool:
        return True

    def element_decode(self, data: ElementData, xsd_element: 'XsdElement',
                       xsd_type: Optional[BaseXsdType] = None, level: int = 0) -> Any:
        xsd_type = xsd_type or xsd_element.type
        if xsd_type.simple_type is not None:
            children = data.text
        else:
            children = self.dict()
            for name, value, xsd_child in self.map_content(data.content):
                if value is None:
                    value = self.list()

                try:
                    children[name].append(value)
                except KeyError:
                    if isinstance(value, MutableSequence) and value:
                        children[name] = self.list([value])
                    else:
                        children[name] = value
                except AttributeError:
                    children[name] = self.list([children[name], value])
            if not children:
                children = data.text

        result: Union[List[Any], Dict[str, Any]]
        if data.attributes:
            result = self.dict([
                ('attributes',
                 self.dict((k, v) for k, v in self.map_attributes(data.attributes)))
            ])
            if children is not None and children != []:
                result['children'] = self.list([children])

        elif children is not None:
            result = children
        else:
            result = self.list()

        return result if level else self.dict([(self.map_qname(data.tag), result)])

    def element_encode(self, obj: Any, xsd_element: 'XsdElement', level: int = 0) -> ElementData:
        if not isinstance(obj, MutableMapping):
            if not obj and isinstance(obj, MutableSequence):
                obj = None
            return ElementData(xsd_element.name, obj, None, {}, None)
        elif len(obj) != 1:
            tag = xsd_element.name
        else:
            key, value = next(iter(obj.items()))
            tag = self.unmap_qname(key)
            if xsd_element.is_matching(tag):
                obj = value
            elif not self.namespaces and local_name(tag) == xsd_element.local_name:
                obj = value
            else:
                tag = xsd_element.name

        attributes: Dict[str, Any] = {}
        children: Union[List[Any], MutableMapping[str, Any]]

        try:
            attributes.update((self.unmap_qname(k, xsd_element.attributes), v)
                              for k, v in obj['attributes'].items())
        except KeyError:
            children = obj
        else:
            children = obj.get('children', [])

        if isinstance(children, MutableMapping):
            children = [children]
        elif children and not isinstance(children[0], MutableMapping):
            if len(children) > 1:
                raise XMLSchemaValueError("Element %r should have only one child" % tag)
            else:
                return ElementData(tag, children[0], None, attributes, None)

        content = []
        for child in children:
            for name, value in child.items():
                if not isinstance(value, MutableSequence) or not value:
                    content.append((self.unmap_qname(name), value))
                elif isinstance(value[0], (MutableMapping, MutableSequence)):
                    ns_name = self.unmap_qname(name)
                    for item in value:
                        content.append((ns_name, item))
                else:
                    ns_name = self.unmap_qname(name)
                    xsd_child = xsd_element.match_child(ns_name)
                    if xsd_child is not None:
                        if xsd_child.type and xsd_child.type.is_list():
                            content.append((ns_name, value))
                        else:
                            content.extend((ns_name, item) for item in value)
                    else:
                        content.extend((ns_name, item) for item in value)

        return ElementData(tag, None, content, attributes, None)<|MERGE_RESOLUTION|>--- conflicted
+++ resolved
@@ -10,7 +10,6 @@
 from collections.abc import MutableMapping, MutableSequence
 from typing import TYPE_CHECKING, Any, Optional, List, Dict, Type, Union
 
-<<<<<<< HEAD
 from xmlschema.exceptions import XMLSchemaValueError
 from xmlschema.aliases import NsmapType, BaseXsdType
 from xmlschema.utils.qnames import local_name
@@ -18,13 +17,6 @@
 
 from .element_data import ElementData
 from .default import XMLSchemaConverter
-=======
-from ..helpers import local_name
-from ..exceptions import XMLSchemaValueError
-from ..aliases import NamespacesType, BaseXsdType
-from ..resources import XMLResource
-from .default import ElementData, XMLSchemaConverter
->>>>>>> 2a742db9
 
 if TYPE_CHECKING:
     from xmlschema.validators import XsdElement
@@ -34,7 +26,7 @@
     """
     XML Schema based converter class for Abdera convention.
 
-    ref: http://wiki.open311.org/JSON_and_XML_Conversion/#the-abdera-convention
+    ref: https://wiki.open311.org/JSON_and_XML_Conversion/#the-abdera-convention
     ref: https://cwiki.apache.org/confluence/display/ABDERA/JSON+Serialization
 
     :param namespaces: Map from namespace prefixes to URI.
