--- conflicted
+++ resolved
@@ -11,179 +11,12 @@
 import platform
 from collections.abc import MutableMapping
 from typing import Optional, Iterable
-<<<<<<< HEAD
-from urllib.parse import urlsplit, urlunsplit, unquote
+
+from urllib.parse import urlsplit, unquote
 
 from xmlschema.aliases import NormalizedLocationsType, LocationsType
 from xmlschema.utils.urls import is_local_url, is_local_scheme, encode_url
-from xmlschema.utils.paths import LocationPath
-=======
-from urllib.parse import urlsplit, quote, quote_plus, unquote, unquote_plus, quote_from_bytes
-
-from .exceptions import XMLSchemaValueError
-from .aliases import NormalizedLocationsType, LocationsType
-
-
-DRIVE_LETTERS = frozenset(string.ascii_letters)
-
-URL_SCHEMES = frozenset(('file', 'http', 'https', 'ftp', 'sftp', 'rsync',
-                         'svn', 'svn+ssh', 'nfs', 'git', 'git+ssh', 'ws', 'wss'))
-
-
-class LocationPath(PurePath):
-    """
-    A version of pathlib.PurePath with an enhanced URI conversion and for
-    the normalization of location paths.
-
-    A system independent path normalization without resolution is essential for
-    processing resource locations, so the use or base class internals can be
-    necessary for using pathlib. Despite the URL path has to be considered
-    case-sensitive (ref. https://www.w3.org/TR/WD-html40-970708/htmlweb.html)
-    this not always happen. On the other hand the initial source is often a
-    filepath, so the better choice is to maintain location paths still related
-    to the operating system.
-    """
-    _path_module = os.path
-
-    def __new__(cls, *args: str) -> 'LocationPath':
-        if cls is LocationPath:
-            cls = LocationWindowsPath if os.name == 'nt' else LocationPosixPath
-        return super().__new__(cls, *args)  # type: ignore[arg-type, unused-ignore]
-
-    @classmethod
-    def from_uri(cls, uri: str) -> 'LocationPath':
-        """
-        Parse a URI and return a LocationPath. For non-local schemes like 'http',
-        'https', etc. a LocationPosixPath is returned. For Windows related file
-        paths, like a path with a drive, a UNC path or a path containing a backslash,
-        a LocationWindowsPath is returned.
-        """
-        uri = uri.strip()
-        if not uri:
-            raise XMLSchemaValueError("Empty URI provided!")
-
-        parts = urlsplit(uri)
-        if not parts.scheme or parts.scheme == 'file':
-            path = get_uri_path(authority=parts.netloc, path=parts.path)
-
-            # Detect invalid Windows paths (rooted or UNC path followed by a drive)
-            for k in range(len(path)):
-                if path[k] not in '/\\':
-                    if not k or not is_drive_path(path[k:]):
-                        break
-                    elif k == 1 and parts.scheme == 'file':
-                        # Valid case for a URL with a file scheme
-                        return LocationWindowsPath(unquote(path[1:]))
-                    else:
-                        raise XMLSchemaValueError(f"Invalid URI {uri!r}")
-
-            if '\\' in path or platform.system() == 'Windows':
-                return LocationWindowsPath(unquote(path))
-            elif ntpath.splitdrive(path)[0]:
-                location_path = LocationWindowsPath(unquote(path))
-                if location_path.drive:
-                    # PureWindowsPath not detects a drive in Python 3.11.x also
-                    # if it's detected by ntpath.splitdrive().
-                    return location_path
-
-            return LocationPosixPath(unquote(path))
-
-        elif parts.scheme in DRIVE_LETTERS:
-            # uri is a Windows path with a drive, e.g. k:/Python/lib/file
-
-            # urlsplit() converts the scheme to lowercase so use uri[0]
-            path = f'{uri[0]}:{get_uri_path(authority=parts.netloc, path=parts.path)}'
-            return LocationWindowsPath(unquote(path))
-
-        elif parts.scheme == 'urn':
-            raise XMLSchemaValueError(f"Can't create a {cls!r} from an URN!")
-        else:
-            return LocationPosixPath(unquote(parts.path))
-
-    def as_uri(self) -> str:
-        # Implementation that maps relative paths to not RFC 8089 compliant relative
-        # file URIs because urlopen() doesn't accept simple paths. For UNC paths uses
-        # the format with four slashes to let urlopen() works.
-
-        drive = self.drive
-        if len(drive) == 2 and drive[1] == ':' and drive[0] in DRIVE_LETTERS:
-            # A Windows path with a drive: 'c:\dir\file' => 'file:///c:/dir/file'
-            prefix = 'file:///' + drive
-            path = self.as_posix()[2:]
-        elif drive:
-            # UNC format case: '\\host\dir\file' => 'file:////host/dir/file'
-            prefix = 'file://'
-            path = self.as_posix()
-        else:
-            path = self.as_posix()
-            if path.startswith('/'):
-                # A Windows relative path or an absolute posix path:
-                #  ('\dir\file' | '/dir/file') => 'file://dir/file'
-                prefix = 'file://'
-            else:
-                # A relative posix path: 'dir/file' => 'file:dir/file'
-                prefix = 'file:'
-
-        return prefix + quote_from_bytes(os.fsencode(path))
-
-    def normalize(self) -> 'LocationPath':
-        normalized_path = self._path_module.normpath(str(self))
-        return self.__class__(normalized_path)
-
-
-class LocationPosixPath(LocationPath, PurePosixPath):
-    _path_module = posixpath
-    __slots__ = ()
-
-
-class LocationWindowsPath(LocationPath, PureWindowsPath):
-    _path_module = ntpath
-    __slots__ = ()
->>>>>>> 059fd3bf
-
-
-def get_uri_path(scheme: str = '', authority: str = '', path: str = '',
-                 query: str = '', fragment: str = '') -> str:
-    """
-    Get the URI path from components, according to https://datatracker.ietf.org/doc/html/rfc3986.
-    The returned path includes the authority.
-    """
-    if scheme == 'urn':
-        if not path or authority or query or fragment:
-            raise XMLSchemaValueError("An URN can have only scheme and path components")
-        elif path.startswith(':') or path.endswith(':'):
-            raise XMLSchemaValueError(f"Invalid URN path {path!r}")
-        return path
-    elif authority:
-        if path and path[:1] != '/':
-            return f'//{authority}/{path}'
-        else:
-            return f'//{authority}{path}'
-    elif path[:2] == '//':
-        return f'//{path}'  # UNC path
-    elif scheme and scheme not in DRIVE_LETTERS and (not path or path[0] == '/'):
-        return f'//{path}'
-    else:
-        return path
-
-
-def get_uri(scheme: str = '', authority: str = '', path: str = '',
-            query: str = '', fragment: str = '') -> str:
-    """
-    Get the URI from components, according to https://datatracker.ietf.org/doc/html/rfc3986.
-    """
-    if scheme == 'urn':
-        return f'urn:{get_uri_path(scheme, authority, path, query, fragment)}'
-
-    url = get_uri_path(scheme, authority, path, query, fragment)
-    if scheme:
-        url = scheme + ':' + url
-    if query:
-        url = url + '?' + query
-    if fragment:
-        url = url + '#' + fragment
-
-    return url
+from xmlschema.utils.paths import get_uri, LocationPath
 
 
 def normalize_url(url: str, base_url: Optional[str] = None,
@@ -244,84 +77,6 @@
     return os.path.isfile(path)
 
 
-<<<<<<< HEAD
-=======
-def is_unc_path(path: str) -> bool:
-    """
-    Returns `True` if the provided path is a UNC path, `False` otherwise.
-    Based on the capabilities of `PureWindowsPath` of the Python release.
-    """
-    return PureWindowsPath(path).drive.startswith('\\\\')
-
-
-def is_drive_path(path: str) -> bool:
-    """Returns `True` if the provided path starts with a drive (e.g. 'C:'), `False` otherwise."""
-    drive = ntpath.splitdrive(path)[0]
-    return len(drive) == 2 and drive[1] == ':' and drive[0] in DRIVE_LETTERS
-
-
-def is_encoded_url(url: str) -> bool:
-    """
-    Determines whether the given URL is encoded. The case with '+' and without
-    spaces is not univocal and the plus signs are ignored for the result.
-    """
-    return unquote(url) != url or \
-        '+' in url and ' ' not in url and \
-        unquote(url.replace('+', '$')) != url.replace('+', '$')
-
-
-def is_safe_url(url: str, method: str = 'xml') -> bool:
-    """Determines whether the given URL is safe."""
-    query_quote = quote_plus if method == 'html' else quote
-    query_unquote = unquote_plus if method == 'html' else unquote
-
-    parts = urlsplit(url.lstrip())
-    path_safe = ':/\\' if is_local_scheme(parts.scheme) else '/'
-
-    return parts.netloc == quote(unquote(parts.netloc), safe='@:') and \
-        parts.path == quote(unquote(parts.path), safe=path_safe) and \
-        parts.query == query_quote(query_unquote(parts.query), safe=';/?:@=&') and \
-        parts.fragment == query_quote(query_unquote(parts.fragment), safe=';/?:@=&')
-
-
-def encode_url(url: str, method: str = 'xml') -> str:
-    """Encode the given url, if necessary."""
-    if is_safe_url(url, method):
-        return url
-    elif is_encoded_url(url):
-        url = decode_url(url, method)
-
-    query_quote = quote_plus if method == 'html' else quote
-    parts = urlsplit(url.lstrip())
-    path_safe = ':/\\' if is_local_scheme(parts.scheme) else '/'
-
-    return get_uri(
-        parts.scheme,
-        quote(parts.netloc, safe='@:'),
-        quote(parts.path, safe=path_safe),
-        query_quote(parts.query, safe=';/?:@=&'),
-        query_quote(parts.fragment, safe=';/?:@=&'),
-    )
-
-
-def decode_url(url: str, method: str = 'xml') -> str:
-    """Decode the given url, if necessary."""
-    if not is_encoded_url(url):
-        return url
-
-    query_unquote = unquote_plus if method == 'html' else unquote
-
-    parts = urlsplit(url)
-    return get_uri(
-        parts.scheme,
-        unquote(parts.netloc),
-        unquote(parts.path),
-        query_unquote(parts.query),
-        query_unquote(parts.fragment),
-    )
-
-
->>>>>>> 059fd3bf
 def normalize_locations(locations: LocationsType,
                         base_url: Optional[str] = None,
                         keep_relative: bool = False) -> NormalizedLocationsType:
