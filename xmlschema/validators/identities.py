#
# Copyright (c), 2016-2020, SISSA (International School for Advanced Studies).
# All rights reserved.
# This file is distributed under the terms of the MIT License.
# See the file 'LICENSE' in the root directory of the present
# distribution, or http://opensource.org/licenses/MIT.
#
# @author Davide Brunato <brunato@sissa.it>
#
"""
This module contains classes for other XML Schema identity constraints.
"""
import copy
import re
import math
from typing import TYPE_CHECKING, cast, Any, Dict, Iterator, List, Optional, Pattern, \
    Tuple, Union, Counter

from elementpath import ElementPathError, XPathContext, \
    ElementNode, translate_pattern, AttributeNode
from elementpath.datatypes import UntypedAtomic

<<<<<<< HEAD
from xmlschema.exceptions import XMLSchemaTypeError, XMLSchemaValueError
from xmlschema.names import XSD_QNAME, XSD_UNIQUE, XSD_KEY, XSD_KEYREF, \
    XSD_SELECTOR, XSD_FIELD
from xmlschema.translation import gettext as _
from xmlschema.utils.qnames import get_qname, get_extended_qname
from xmlschema.aliases import ElementType, SchemaType, NsmapType, AtomicValueType
from xmlschema.xpath import IdentityXPathParser

=======
from ..exceptions import XMLSchemaTypeError, XMLSchemaValueError
from ..names import XSD_UNIQUE, XSD_KEY, XSD_KEYREF, XSD_SELECTOR, XSD_FIELD
from ..translation import gettext as _
from ..helpers import get_qname, get_extended_qname
from ..aliases import ElementType, SchemaType, NamespacesType, AtomicValueType, \
    BaseXsdType, SchemaElementType, SchemaAttributeType
from ..xpath import IdentityXPathParser, XPathElement
>>>>>>> 2a742db9
from .exceptions import XMLSchemaNotBuiltError
from .xsdbase import XsdComponent
from .attributes import XsdAttribute
from .wildcards import XsdAnyElement, XsdWildcard
from . import elements as elements_module

if TYPE_CHECKING:
    from .elements import XsdElement

IdentityFieldItemType = Union[AtomicValueType, XsdAttribute, Tuple[Any, ...], None]
IdentityCounterType = Tuple[IdentityFieldItemType, ...]
<<<<<<< HEAD


# XSD identities use a restricted XPath 2.0 parser. The XMLSchemaProxy is
# not used for the specific selection of fields and elements and the XSD
# fields are collected at first validation run.

def iter_root_elements(token: XPathToken) -> Iterator[XPathToken]:
    if token.symbol in ('(name)', ':', '*', '.'):
        yield token
    elif token.symbol in ('//', '/'):
        yield from iter_root_elements(token[0])
        for tk in token[1].iter():
            if tk.symbol == '|':
                yield from iter_root_elements(tk[1])
                break
    elif token.symbol in '|':
        for tk in token:
            yield from iter_root_elements(tk)
=======
IdentityMapType = Dict[Union['XsdKey', 'XsdKeyref', str, None],
                       Union['IdentityCounter', 'KeyrefCounter']]
IdentityNodeType = Union[ElementNode, AttributeNode]
FieldDecoderType = Union[SchemaElementType, SchemaAttributeType]
>>>>>>> 2a742db9


class XsdSelector(XsdComponent):
    """Class for defining an XPath selector for an XSD identity constraint."""
    _ADMITTED_TAGS = {XSD_SELECTOR}
    _REGEXP = (
        r"(\.//)?(((child::)?((\i\c*:)?(\i\c*|\*)))|\.)(/(((child::)?"
        r"((\i\c*:)?(\i\c*|\*)))|\.))*(\|(\.//)?(((child::)?((\i\c*:)?"
        r"(\i\c*|\*)))|\.)(/(((child::)?((\i\c*:)?(\i\c*|\*)))|\.))*)*"
    )
<<<<<<< HEAD
    pattern: Optional[Pattern[str]] = None
    xpath_default_namespace = ''
=======
>>>>>>> 2a742db9

    def __init__(self, elem: ElementType, schema: SchemaType,
                 parent: Optional['XsdIdentity']) -> None:
        super().__init__(elem, schema, parent)

    def _parse(self) -> None:
        try:
            self.path = self.elem.attrib['xpath']
        except KeyError:
            self.parse_error(_("'xpath' attribute required"))
            self.path = '*'
        else:
            path = self.path.replace(' ', '')
            if self.pattern is None:
                regexp = translate_pattern(
                    self._REGEXP,
                    back_references=False,
                    lazy_quantifiers=False,
                    anchors=False
                )
                self.__class__.pattern = re.compile(regexp)
                assert self.pattern is not None

            if not self.pattern.match(path):
                msg = _("invalid XPath expression for an {}")
                self.parse_error(msg.format(self.__class__.__name__))

        # XSD 1.1 xpathDefaultNamespace attribute
        if self.schema.XSD_VERSION > '1.0':
            if 'xpathDefaultNamespace' in self.elem.attrib:
                self.xpath_default_namespace = self._parse_xpath_default_namespace(self.elem)
            else:
                self.xpath_default_namespace = self.schema.xpath_default_namespace

        self.parser = IdentityXPathParser(
            namespaces=self.namespaces,
            strict=False,
            compatibility_mode=True,
            default_namespace=self.xpath_default_namespace,
        )

        try:
            self.token = self.parser.parse(self.path)
        except ElementPathError as err:
            self.token = self.parser.parse('*')
            self.parse_error(err)

    def __repr__(self) -> str:
        return '%s(path=%r)' % (self.__class__.__name__, self.path)

    @property
    def built(self) -> bool:
<<<<<<< HEAD
        return 'token' in self.__dict__

    @property
    def target_namespace(self) -> str:
        if 'token' not in self.__dict__:
            pass  # xpathDefaultNamespace="##targetNamespace"
        elif self.token.symbol == ':':
            return self.token[1].namespace or self.xpath_default_namespace
        elif self.token.symbol == '@' and self.token[0].symbol == ':':
            return self.token[0][1].namespace or self.xpath_default_namespace
        return self.schema.target_namespace
=======
        return True
>>>>>>> 2a742db9


class XsdFieldSelector(XsdSelector):
    """Class for defining an XPath field selector for an XSD identity constraint."""
    _ADMITTED_TAGS = {XSD_FIELD}
    _REGEXP = (
        r"(\.//)?((((child::)?((\i\c*:)?(\i\c*|\*)))|\.)/)*((((child::)?"
        r"((\i\c*:)?(\i\c*|\*)))|\.)|((attribute::|@)((\i\c*:)?(\i\c*|\*))))"
        r"(\|(\.//)?((((child::)?((\i\c*:)?(\i\c*|\*)))|\.)/)*"
        r"((((child::)?((\i\c*:)?(\i\c*|\*)))|\.)|"
        r"((attribute::|@)((\i\c*:)?(\i\c*|\*)))))*"
    )
    pattern = None


class XsdIdentity(XsdComponent):
    """
    Common class for XSD identity constraints.

    :ivar selector: the XPath selector of the identity constraint.
    :ivar fields: a list containing the XPath field selectors of the identity constraint.
    """
    name: str
    local_name: str
    prefixed_name: str
    parent: 'XsdElement'
    ref: Optional['XsdIdentity']

    selector: Optional[XsdSelector] = None
    fields: List[XsdFieldSelector]

    # XSD elements bound by selector (for speed-up and for lazy mode)
    elements: Dict['XsdElement', List['FieldValueSelector']]

    def __init__(self, elem: ElementType, schema: SchemaType,
                 parent: Optional['XsdElement']) -> None:
        super().__init__(elem, schema, parent)

    def _parse(self) -> None:
        try:
            self.name = get_qname(self.target_namespace, self.elem.attrib['name'])
        except KeyError:
            self.parse_error(_("missing required attribute 'name'"))
            self.name = ''

        for child in self.elem:
            if child.tag == XSD_SELECTOR:
                self.selector = XsdSelector(child, self.schema, self)
                break
        else:
            self.parse_error(_("missing 'selector' declaration"))

        self.fields = []
        for child in self.elem:
            if child.tag == XSD_FIELD:
                self.fields.append(XsdFieldSelector(child, self.schema, self))

    def build(self) -> None:
        if self.ref is True:  # type: ignore[comparison-overlap]
            try:
                ref = self.maps.identities[self.name]
            except KeyError:
                msg = _("unknown identity constraint {!r}")
                self.parse_error(msg.format(self.name))
                return
            else:
                if not isinstance(ref, self.__class__):
                    msg = _("attribute 'ref' points to a different kind constraint")
                    self.parse_error(msg)
                self.selector = ref.selector
                self.fields = ref.fields
                self.ref = ref

        if self.selector is None:
            return  # Do not raise, already found by meta-schema validation.

        self.elements = self.get_selected_elements(base_element=self.parent)

    def get_selected_elements(self, base_element: Union['XsdElement', XPathElement]) \
            -> Dict['XsdElement', List['FieldValueSelector']]:
        elements: Dict['XsdElement', List['FieldValueSelector']] = {}
        if self.selector is None:
            return elements

        context = XPathContext(self.schema.xpath_node, item=base_element.xpath_node)
        for e in self.selector.token.select_results(context):
            if isinstance(e, elements_module.XsdElement):
                if e.name is not None:
                    if e.ref is not None:
                        e = e.ref
                    if e not in elements:
                        elements[e] = [FieldValueSelector(f, e) for f in self.fields]
                        e.selected_by.add(self)

            elif not isinstance(e, XsdAnyElement):
                msg = _("selector xpath expression can only select elements")
                self.parse_error(msg)

        if not elements:
            # Try to detect target XSD elements extracting QNames
            # of the leaf elements from the XPath expression and
            # use them to match global elements.

            qname: Any
            for qname in self.selector.token.iter_leaf_elements():
                e1 = self.maps.elements.get(
                    get_extended_qname(qname, self.namespaces)
                )
                if e1 is not None and not isinstance(e1, tuple) and e1 not in elements:
                    if e1.ref is not None:
                        e1 = e1.ref
                    if e1 not in elements:
                        elements[e1] = [FieldValueSelector(f, e1) for f in self.fields]
                        e1.selected_by.add(self)

        return elements

    @property
    def built(self) -> bool:
<<<<<<< HEAD
        return not isinstance(self.elements, tuple)

    def get_fields(self, element_node: ElementNode,
                   namespaces: Optional[NsmapType] = None,
                   decoders: Optional[Tuple[XsdAttribute, ...]] = None) -> IdentityCounterType:
        """
        Get fields for a schema or instance context element.

        :param element_node: an Element or an XsdElement
        :param namespaces: is an optional mapping from namespace prefix to URI.
        :param decoders: context schema fields decoders.
        :return: a tuple with field values. An empty field is replaced by `None`.
        """
        fields: List[IdentityFieldItemType] = []

        def append_fields() -> None:
            if isinstance(value, list):
                fields.append(tuple(value))
            elif isinstance(value, bool):
                fields.append((value, bool))
            elif not isinstance(value, float):
                fields.append(value)
            elif math.isnan(value):
                fields.append(('nan', float))
            else:
                fields.append((value, float))

        result: Any
        value: Union[AtomicValueType, None]

        for k, field in enumerate(self.fields):
            if field.token is None:
                msg = f"identity field {field} is not built"
                raise XMLSchemaNotBuiltError(self, msg)

            context = XPathContext(element_node)
            result = field.token.get_results(context)

            if not result:
                if decoders is not None and decoders[k] is not None:
                    value = decoders[k].value_constraint
                    if value is not None:
                        if decoders[k].type.root_type.name == XSD_QNAME:
                            value = get_extended_qname(value, namespaces)

                        append_fields()
                        continue

                if not isinstance(self, XsdKey) or 'ref' in element_node.elem.attrib and \
                        self.schema.meta_schema is None and self.schema.XSD_VERSION != '1.0':
                    fields.append(None)
                elif field.target_namespace not in self.maps.namespaces:
                    fields.append(None)
                else:
                    msg = _("missing key field {0!r} for {1!r}")
                    raise XMLSchemaValueError(msg.format(field.path, self))

            elif len(result) == 1:
                if decoders is None or decoders[k] is None:
                    fields.append(result[0])
                else:
                    if decoders[k].type.content_type_label not in ('simple', 'mixed'):
                        msg = _("%r field doesn't have a simple type!")
                        raise XMLSchemaTypeError(msg % field)

                    value = decoders[k].data_value(result[0])
                    if decoders[k].type.root_type.name == XSD_QNAME:
                        if isinstance(value, str):
                            value = get_extended_qname(value, namespaces)
                        elif isinstance(value, datatypes.QName):
                            value = value.expanded_name

                    append_fields()
            else:
                msg = _("%r field selects multiple values!")
                raise XMLSchemaValueError(msg % field)

        return tuple(fields)
=======
        return 'elements' in self.__dict__
>>>>>>> 2a742db9

    def get_counter(self, elem: ElementType) -> 'IdentityCounter':
        return IdentityCounter(self, elem)


class XsdUnique(XsdIdentity):
    _ADMITTED_TAGS = {XSD_UNIQUE}


class XsdKey(XsdIdentity):
    _ADMITTED_TAGS = {XSD_KEY}


class XsdKeyref(XsdIdentity):
    """
    Implementation of xs:keyref.

    :ivar refer: reference to a *xs:key* declaration that must be in the same element \
    or in a descendant element.
    """
    _ADMITTED_TAGS = {XSD_KEYREF}
    refer: Optional[Union[str, XsdKey]] = None
    refer_path = '.'

    def _parse(self) -> None:
        super()._parse()
        try:
            self.refer = self.schema.resolve_qname(self.elem.attrib['refer'])
        except (KeyError, ValueError, RuntimeError) as err:
            if 'refer' not in self.elem.attrib:
                self.parse_error(_("missing required attribute 'refer'"))
            else:
                self.parse_error(err)

    def build(self) -> None:
        super().build()

        if isinstance(self.refer, (XsdKey, XsdUnique)):
            return  # referenced key/unique identity constraint already set
        elif isinstance(self.ref, XsdKeyref):
            self.refer = self.ref.refer

        if self.refer is None:
            return  # attribute or key/unique identity constraint missing
        elif isinstance(self.refer, str):
            refer: Optional[XsdIdentity]
            for refer in self.parent.identities:
                if refer.name == self.refer:
                    break
            else:
                refer = None

            if refer is not None and refer.ref is None:
                self.refer = refer  # type: ignore[assignment]
            else:
                try:
                    self.refer = self.maps.identities[self.refer]  # type: ignore[assignment]
                except KeyError:
                    msg = _("key/unique identity constraint %r is missing")
                    self.parse_error(msg % self.refer)
                    return

        if not isinstance(self.refer, (XsdKey, XsdUnique)):
            msg = _("reference to a non key/unique identity constraint %r")
            self.parse_error(msg % self.refer)
        elif len(self.refer.fields) != len(self.fields):
            msg = _("field cardinality mismatch between {0!r} and {1!r}")
            self.parse_error(msg.format(self, self.refer))
        elif self.parent is not self.refer.parent:
            refer_path = self.refer.parent.get_path(ancestor=self.parent)
            if refer_path is None:
                # From a note in par. 3.11.5 Part 1 of XSD 1.0 spec: "keyref
                # identity-constraints may be defined on domains distinct from
                # the embedded domain of the identity-constraint they reference,
                # or the domains may be the same but self-embedding at some depth.
                # In either case the node table for the referenced identity-constraint
                # needs to propagate upwards, with conflict resolution."
                refer_path = self.parent.get_path(ancestor=self.refer.parent, reverse=True)
                if refer_path is None:
                    path1 = self.parent.get_path(reverse=True)
                    path2 = self.refer.parent.get_path()
                    assert path1 is not None
                    assert path2 is not None
                    refer_path = f'{path1}/{path2}'

            self.refer_path = refer_path

    @property
    def built(self) -> bool:
        return not isinstance(self.elements, tuple) and isinstance(self.refer, XsdIdentity)

    def get_counter(self, elem: ElementType) -> 'KeyrefCounter':
        return KeyrefCounter(self, elem)


class Xsd11Unique(XsdUnique):
    def _parse(self) -> None:
        if self._parse_reference():
            self.ref = True  # type: ignore[assignment]
        else:
            super()._parse()


class Xsd11Key(XsdKey):
    def _parse(self) -> None:
        if self._parse_reference():
            self.ref = True  # type: ignore[assignment]
        else:
            super()._parse()


class Xsd11Keyref(XsdKeyref):
    def _parse(self) -> None:
        if self._parse_reference():
            self.ref = True  # type: ignore[assignment]
        else:
            super()._parse()


class IdentityCounter:
    elements: Optional[Set[Any]]  # don't need to check, should be only etree elements anyway

    def __init__(self, identity: XsdIdentity, elem: ElementType) -> None:
        self.counter: Counter[IdentityCounterType] = Counter[IdentityCounterType]()
        self.identity = identity
        self.elem = elem
        self.enabled = True
        self.elements = None

    def __repr__(self) -> str:
        return "%s%r" % (self.__class__.__name__[:-7], self.counter)

    def reset(self, elem: ElementType) -> None:
        self.counter.clear()
        self.elem = elem
        self.enabled = True
        self.elements = None

    def increase(self, fields: IdentityCounterType) -> None:
        self.counter[fields] += 1
        if self.counter[fields] == 2:
            msg = _("duplicated value {0!r} for {1!r}")
            raise XMLSchemaValueError(msg.format(fields, self.identity))


class KeyrefCounter(IdentityCounter):
    identity: XsdKeyref

    def __init__(self, identity: XsdIdentity, elem: ElementType) -> None:
        super().__init__(identity, elem)
        if isinstance(self.identity.refer, (XsdKey, XsdUnique)):
            self.refer = self.identity.refer

    def increase(self, fields: IdentityCounterType) -> None:
        self.counter[fields] += 1

    def iter_errors(self, identities: Dict[XsdIdentity, IdentityCounter]) \
            -> Iterator[XMLSchemaValueError]:
        if self.refer is None:
            return  # don't validate with an unbuilt keyref

        refer_values = identities[self.refer].counter

        for v in filter(lambda x: x not in refer_values, self.counter):
            if len(v) == 1 and v[0] in refer_values:
                continue
            elif self.counter[v] > 1:
                msg = "value {} not found for {!r} ({} times)"
                yield XMLSchemaValueError(msg.format(v, self.refer, self.counter[v]))
            else:
                msg = "value {} not found for {!r}"
<<<<<<< HEAD
                yield XMLSchemaValueError(msg.format(v, self.refer))
=======
                yield XMLSchemaValueError(msg.format(v, self.identity.refer))


class FieldValueSelector:

    skip_wildcard = False

    def __init__(self, field: XsdFieldSelector, xsd_element: 'XsdElement') -> None:
        if field.token is None:
            msg = f"identity field {field} is not built"
            raise XMLSchemaNotBuiltError(field, msg)

        self.field = field
        self.xsd_element = xsd_element
        self.value_constraints = {}

        self.token = copy.deepcopy(field.token)
        schema_context = xsd_element.xpath_proxy.get_context()
        self.decoders = []

        for node in self.token.select(schema_context):
            if not isinstance(node, (AttributeNode, ElementNode)):
                raise XMLSchemaTypeError(
                    "xs:field path must select only attributes and elements"
                )

            comp = cast(FieldDecoderType, node.value)
            self.decoders.append(comp)
            if isinstance(comp, XsdWildcard):
                if comp.process_contents == 'skip':
                    self.skip_wildcard = True
            else:
                value_constraint = comp.value_constraint
                if value_constraint is not None:
                    self.value_constraints[node.name] = comp.type.text_decode(value_constraint)
                    if isinstance(comp, XsdAttribute):
                        self.value_constraints[None] = self.value_constraints[node.name]

        if len(self.decoders) > 1 and None in self.value_constraints:
            self.value_constraints.pop(None)

    def get_value(self, element_node: ElementNode,
                  namespaces: Optional[NamespacesType] = None) -> IdentityFieldItemType:
        """
        Get field value from an element node for a schema or instance context element.

        :param element_node: a no Element
        :param namespaces: is an optional mapping from namespace prefix to URI.
        """
        value: Union[AtomicValueType, List[AtomicValueType], None] = None
        context = XPathContext(element_node, namespaces=namespaces)

        empty = True
        for node in cast(Iterator[IdentityNodeType], self.token.select(context)):
            if empty:
                empty = False
            else:
                msg = _("%r field selects multiple values!")
                raise XMLSchemaValueError(msg % self.field)

            try:
                xsd_type = cast(Optional[BaseXsdType], node.xsd_type)
            except AttributeError:
                msg = _("%r field selects a %r!")
                raise XMLSchemaTypeError(msg % (self.field, type(node)))

            if xsd_type is None:
                if self.skip_wildcard:
                    value = None
                else:
                    value = node.string_value
            elif xsd_type.content_type_label not in ('simple', 'mixed'):
                msg = _("%r field doesn't have a simple type!")
                raise XMLSchemaTypeError(msg % self.field)
            elif xsd_type.is_qname():
                value = get_extended_qname(node.string_value.strip(), namespaces)
            elif xsd_type.is_boolean():
                # Workarounds for discovered issues with XPath processors
                value = xsd_type.text_decode(node.string_value.strip())
            else:
                try:
                    value = node.typed_value  # type: ignore[assignment,unused-ignore]
                except (KeyError, ValueError):
                    for decoder in self.decoders:
                        if not isinstance(decoder, XsdWildcard):
                            if decoder.is_matching(node.name):
                                value = decoder.type.text_decode(node.string_value)
                                break
                    else:
                        value = node.string_value

            if value is None:
                value = self.value_constraints.get(node.name)
        else:
            if empty:
                value = self.value_constraints.get(None)

        if value is None:
            if not isinstance(self.field.parent, XsdKey) or \
                    'ref' in element_node.elem.attrib and \
                    self.field.schema.meta_schema is None and \
                    self.field.schema.XSD_VERSION != '1.0':
                return None
            else:
                msg = _("missing key field {0!r} for {1!r}")
                raise XMLSchemaValueError(msg.format(self.field.path, self))
        elif isinstance(value, list):
            return tuple(value)
        elif isinstance(value, UntypedAtomic):
            return str(value)
        elif isinstance(value, bool):
            return value, bool
        elif not isinstance(value, float):
            return value
        elif math.isnan(value):
            return 'nan', float
        else:
            return value, float
>>>>>>> 2a742db9
<|MERGE_RESOLUTION|>--- conflicted
+++ resolved
@@ -13,31 +13,21 @@
 import copy
 import re
 import math
-from typing import TYPE_CHECKING, cast, Any, Dict, Iterator, List, Optional, Pattern, \
-    Tuple, Union, Counter
-
-from elementpath import ElementPathError, XPathContext, \
+from typing import TYPE_CHECKING, cast, Any, Dict, Iterator, List, Optional, \
+    Tuple, Union, Counter, Set
+
+from elementpath import ElementPathError, XPathContext, XPathToken, \
     ElementNode, translate_pattern, AttributeNode
 from elementpath.datatypes import UntypedAtomic
 
-<<<<<<< HEAD
 from xmlschema.exceptions import XMLSchemaTypeError, XMLSchemaValueError
-from xmlschema.names import XSD_QNAME, XSD_UNIQUE, XSD_KEY, XSD_KEYREF, \
-    XSD_SELECTOR, XSD_FIELD
+from xmlschema.names import XSD_UNIQUE, XSD_KEY, XSD_KEYREF, XSD_SELECTOR, XSD_FIELD
 from xmlschema.translation import gettext as _
 from xmlschema.utils.qnames import get_qname, get_extended_qname
-from xmlschema.aliases import ElementType, SchemaType, NsmapType, AtomicValueType
-from xmlschema.xpath import IdentityXPathParser
-
-=======
-from ..exceptions import XMLSchemaTypeError, XMLSchemaValueError
-from ..names import XSD_UNIQUE, XSD_KEY, XSD_KEYREF, XSD_SELECTOR, XSD_FIELD
-from ..translation import gettext as _
-from ..helpers import get_qname, get_extended_qname
-from ..aliases import ElementType, SchemaType, NamespacesType, AtomicValueType, \
+from xmlschema.aliases import ElementType, SchemaType, NsmapType, AtomicValueType, \
     BaseXsdType, SchemaElementType, SchemaAttributeType
 from ..xpath import IdentityXPathParser, XPathElement
->>>>>>> 2a742db9
+
 from .exceptions import XMLSchemaNotBuiltError
 from .xsdbase import XsdComponent
 from .attributes import XsdAttribute
@@ -49,7 +39,6 @@
 
 IdentityFieldItemType = Union[AtomicValueType, XsdAttribute, Tuple[Any, ...], None]
 IdentityCounterType = Tuple[IdentityFieldItemType, ...]
-<<<<<<< HEAD
 
 
 # XSD identities use a restricted XPath 2.0 parser. The XMLSchemaProxy is
@@ -68,12 +57,11 @@
     elif token.symbol in '|':
         for tk in token:
             yield from iter_root_elements(tk)
-=======
+
 IdentityMapType = Dict[Union['XsdKey', 'XsdKeyref', str, None],
                        Union['IdentityCounter', 'KeyrefCounter']]
 IdentityNodeType = Union[ElementNode, AttributeNode]
 FieldDecoderType = Union[SchemaElementType, SchemaAttributeType]
->>>>>>> 2a742db9
 
 
 class XsdSelector(XsdComponent):
@@ -84,11 +72,8 @@
         r"((\i\c*:)?(\i\c*|\*)))|\.))*(\|(\.//)?(((child::)?((\i\c*:)?"
         r"(\i\c*|\*)))|\.)(/(((child::)?((\i\c*:)?(\i\c*|\*)))|\.))*)*"
     )
-<<<<<<< HEAD
-    pattern: Optional[Pattern[str]] = None
+    pattern: Optional[re.Pattern[str]] = None
     xpath_default_namespace = ''
-=======
->>>>>>> 2a742db9
 
     def __init__(self, elem: ElementType, schema: SchemaType,
                  parent: Optional['XsdIdentity']) -> None:
@@ -141,21 +126,7 @@
 
     @property
     def built(self) -> bool:
-<<<<<<< HEAD
-        return 'token' in self.__dict__
-
-    @property
-    def target_namespace(self) -> str:
-        if 'token' not in self.__dict__:
-            pass  # xpathDefaultNamespace="##targetNamespace"
-        elif self.token.symbol == ':':
-            return self.token[1].namespace or self.xpath_default_namespace
-        elif self.token.symbol == '@' and self.token[0].symbol == ':':
-            return self.token[0][1].namespace or self.xpath_default_namespace
-        return self.schema.target_namespace
-=======
         return True
->>>>>>> 2a742db9
 
 
 class XsdFieldSelector(XsdSelector):
@@ -275,88 +246,7 @@
 
     @property
     def built(self) -> bool:
-<<<<<<< HEAD
-        return not isinstance(self.elements, tuple)
-
-    def get_fields(self, element_node: ElementNode,
-                   namespaces: Optional[NsmapType] = None,
-                   decoders: Optional[Tuple[XsdAttribute, ...]] = None) -> IdentityCounterType:
-        """
-        Get fields for a schema or instance context element.
-
-        :param element_node: an Element or an XsdElement
-        :param namespaces: is an optional mapping from namespace prefix to URI.
-        :param decoders: context schema fields decoders.
-        :return: a tuple with field values. An empty field is replaced by `None`.
-        """
-        fields: List[IdentityFieldItemType] = []
-
-        def append_fields() -> None:
-            if isinstance(value, list):
-                fields.append(tuple(value))
-            elif isinstance(value, bool):
-                fields.append((value, bool))
-            elif not isinstance(value, float):
-                fields.append(value)
-            elif math.isnan(value):
-                fields.append(('nan', float))
-            else:
-                fields.append((value, float))
-
-        result: Any
-        value: Union[AtomicValueType, None]
-
-        for k, field in enumerate(self.fields):
-            if field.token is None:
-                msg = f"identity field {field} is not built"
-                raise XMLSchemaNotBuiltError(self, msg)
-
-            context = XPathContext(element_node)
-            result = field.token.get_results(context)
-
-            if not result:
-                if decoders is not None and decoders[k] is not None:
-                    value = decoders[k].value_constraint
-                    if value is not None:
-                        if decoders[k].type.root_type.name == XSD_QNAME:
-                            value = get_extended_qname(value, namespaces)
-
-                        append_fields()
-                        continue
-
-                if not isinstance(self, XsdKey) or 'ref' in element_node.elem.attrib and \
-                        self.schema.meta_schema is None and self.schema.XSD_VERSION != '1.0':
-                    fields.append(None)
-                elif field.target_namespace not in self.maps.namespaces:
-                    fields.append(None)
-                else:
-                    msg = _("missing key field {0!r} for {1!r}")
-                    raise XMLSchemaValueError(msg.format(field.path, self))
-
-            elif len(result) == 1:
-                if decoders is None or decoders[k] is None:
-                    fields.append(result[0])
-                else:
-                    if decoders[k].type.content_type_label not in ('simple', 'mixed'):
-                        msg = _("%r field doesn't have a simple type!")
-                        raise XMLSchemaTypeError(msg % field)
-
-                    value = decoders[k].data_value(result[0])
-                    if decoders[k].type.root_type.name == XSD_QNAME:
-                        if isinstance(value, str):
-                            value = get_extended_qname(value, namespaces)
-                        elif isinstance(value, datatypes.QName):
-                            value = value.expanded_name
-
-                    append_fields()
-            else:
-                msg = _("%r field selects multiple values!")
-                raise XMLSchemaValueError(msg % field)
-
-        return tuple(fields)
-=======
         return 'elements' in self.__dict__
->>>>>>> 2a742db9
 
     def get_counter(self, elem: ElementType) -> 'IdentityCounter':
         return IdentityCounter(self, elem)
@@ -528,9 +418,6 @@
                 yield XMLSchemaValueError(msg.format(v, self.refer, self.counter[v]))
             else:
                 msg = "value {} not found for {!r}"
-<<<<<<< HEAD
-                yield XMLSchemaValueError(msg.format(v, self.refer))
-=======
                 yield XMLSchemaValueError(msg.format(v, self.identity.refer))
 
 
@@ -573,7 +460,7 @@
             self.value_constraints.pop(None)
 
     def get_value(self, element_node: ElementNode,
-                  namespaces: Optional[NamespacesType] = None) -> IdentityFieldItemType:
+                  namespaces: Optional[NsmapType] = None) -> IdentityFieldItemType:
         """
         Get field value from an element node for a schema or instance context element.
 
@@ -648,5 +535,4 @@
         elif math.isnan(value):
             return 'nan', float
         else:
-            return value, float
->>>>>>> 2a742db9
+            return value, float