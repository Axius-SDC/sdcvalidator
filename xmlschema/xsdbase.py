# -*- coding: utf-8 -*-
#
# Copyright (c), 2016, SISSA (International School for Advanced Studies).
# All rights reserved.
# This file is distributed under the terms of the MIT License.
# See the file 'LICENSE' in the root directory of the present
# distribution, or http://opensource.org/licenses/MIT.
#
# @author Davide Brunato <brunato@sissa.it>
#
from .exceptions import XMLSchemaValidationError, XMLSchemaValueError, XMLSchemaTypeError, XMLSchemaKeyError
from .qnames import XSD_ANNOTATION_TAG

XSD_VALIDATION_MODES = {'strict', 'lax', 'skip'}
"""
XML Schema validation modes
Ref.: https://www.w3.org/TR/xmlschema11-1/#key-va
"""


#
# Functions for parsing XSD components and attributes from etree elements
def get_xsd_annotation(elem):
    """
    Returns the annotation of an XSD component.

    :param elem: ElementTree's node
    :return: The first child element containing an XSD annotation, `None` if \
    the XSD information item doesn't have an annotation.
    """
    try:
        return elem[0] if elem[0].tag == XSD_ANNOTATION_TAG else None
    except (TypeError, IndexError):
        return None


def get_xsd_component(elem, required=True, strict=True):
    """
    Returns the first XSD component child, excluding the annotation.
    """
    components_iterator = iter_xsd_components(elem)
    try:
        xsd_component = next(components_iterator)
    except StopIteration:
        if required:
            raise XMLSchemaValueError("missing XSD component")
        return None
    else:
        if not strict:
            return xsd_component
        try:
            next(components_iterator)
        except StopIteration:
            return xsd_component
        else:
            raise XMLSchemaValueError("too many XSD components")


<<<<<<< HEAD
def iter_xsd_components(elem, skip=0):
=======
def iter_xsd_components(elem, start=0):
>>>>>>> 17b29178
    """
    Returns an iterator for XSD child components, excluding the annotation.
    """
    counter = 0
    for child in elem:
        if child.tag == XSD_ANNOTATION_TAG:
            if counter > 0:
                raise XMLSchemaValueError("XSD annotation not allowed after the first position.")
        else:
<<<<<<< HEAD
            if skip > 0:
                skip -= 1
=======
            if start > 0:
                start -= 1
>>>>>>> 17b29178
            else:
                yield child
            counter += 1


def get_xsd_attribute(elem, attribute, enumeration=None, **kwargs):
    """
    Get an element's attribute and throws a schema error if the attribute is absent
    and a default is not provided in keyword arguments. The value of the attribute
    can be checked with a list of admitted values.

    :param elem: The Element instance.
    :param attribute: The name of the XML attribute.
    :param enumeration: Container with the admitted values for the attribute.
    :param kwargs: Optional keyword arguments for a default value or for
    an enumeration with admitted values.
    :return: The attribute value in a string or the default value.
    """
    try:
        value = elem.attrib[attribute]
    except (KeyError, AttributeError) as err:
        try:
            return kwargs['default']
        except KeyError:
            raise XMLSchemaKeyError("attribute {} expected".format(err), elem)
    else:
        if enumeration and value not in enumeration:
            raise XMLSchemaValueError("wrong value %r for %r attribute." % (value, attribute))
        return value


def get_xsd_bool_attribute(elem, attribute, **kwargs):
    value = get_xsd_attribute(elem, attribute, **kwargs)
    if isinstance(value, bool):
        return value
    elif value in ('true', '1'):
        return True
    elif value in ('false', '0'):
        return False
    else:
        raise XMLSchemaTypeError("an XML boolean value is required for attribute %r" % attribute)


def get_xsd_int_attribute(elem, attribute, minimum=None, **kwargs):
    """
    Get an element's attribute converting it to an int(). Throws an
    error if the attribute is not found and the default is None.
    Checks the value when a minimum is provided.

    :param elem: The Element's instance.
    :param attribute: The attribute name.
    :param minimum: Optional minimum integer value for the attribute.
    :return: Integer containing the attribute value.
    """
    value = get_xsd_attribute(elem, attribute, **kwargs)
    try:
        value = int(value)
    except TypeError:
        raise XMLSchemaTypeError("wrong type for attribute %r: %r" % (attribute, value))
    except ValueError:
        raise XMLSchemaValueError("wrong value for attribute %r: %r" % (attribute, value))
    else:
        if minimum is None or value >= minimum:
            return value
        else:
            raise XMLSchemaValueError(
                "attribute %r value must be greater or equal to %r" % (attribute, minimum)
            )


def get_xsd_derivation_attribute(elem, attribute, values):
    """
    Get a derivation attribute (maybe 'block', 'blockDefault', 'final' or 'finalDefault')
    checking the items with the values arguments. Returns a string.

    :param elem: The Element's instance.
    :param attribute: The attribute name.
    :param values: Sequence of admitted values when the attribute value is not '#all'.
    :return: A string.
    """
    value = get_xsd_attribute(elem, attribute, default='')
    items = value.split()
    if len(items) == 1 and items[0] == "#all":
        return ' '.join(values)
    elif not all([s in values for s in items]):
        raise XMLSchemaValueError("wrong value %r for attribute %r." % (value, attribute))
    return value


def get_xsd_namespace_attribute(elem):
    """
    Get the namespace attribute value for anyAttribute and anyElement declaration,
    checking if the value is conforming to the specification.
    """
    value = get_xsd_attribute(elem, 'namespace', default='##any')
    items = value.split()
    if len(items) == 1 and items[0] in ('##any', '##all', '##other', '##local', '##targetNamespace'):
        return value
    elif not all([s not in ('##any', '##other') for s in items]):
        XMLSchemaValueError("wrong value %r for 'namespace' attribute." % value)
    return value


class XsdBaseComponent(object):
    """
    Common base class for representing XML Schema components. A concrete XSD component have
    to report its validity collecting building errors and implementing the properties.

    Ref: https://www.w3.org/TR/xmlschema-ref/
    """
    def __init__(self):
        self.errors = []  # component errors

    @property
    def built(self):
        raise NotImplementedError

    @property
    def validation_attempted(self):
        """
        Ref: https://www.w3.org/TR/xmlschema-1/#e-validation_attempted
        Ref: https://www.w3.org/TR/2012/REC-xmlschema11-1-20120405/#e-validation_attempted

        :return: 'full', 'partial' or 'none'.
        """
        raise NotImplementedError

    def iter_components(self, xsd_classes=None):
        """
        Returns an iterator for traversing all descendant XSD components.

        :param xsd_classes: Returns only a specific class/classes of components, \
        otherwise returns all components.
        """
        raise NotImplementedError

    @property
    def all_errors(self):
        """
        Returns a list with the errors of the component and of its descendants.
        """
        errors = []
        for comp in self.iter_components():
            if comp.errors:
                errors.extend(comp.errors)
        return errors

    @property
    def validity(self):
        """
        Ref: https://www.w3.org/TR/xmlschema-1/#e-validity
        Ref: https://www.w3.org/TR/2012/REC-xmlschema11-1-20120405/#e-validity

        :return: 'valid', 'invalid' or 'notKnown'.
        """
        if self.errors or any([comp.errors for comp in self.iter_components()]):
            return 'invalid'
        elif self.built:
            return 'valid'
        else:
            return 'notKnown'


class ValidatorMixin(object):
    """
    Mixin for implementing XML Schema validators. A derived class must implement the
    methods `iter_decode` and `iter_encode`.
    """
    def validate(self, data, use_defaults=True):
        """
        Validates XML data using the XSD component.

        :param data: the data source containing the XML data. Can be a string for an \
        attribute or a simple type definition, or an ElementTree's Element for \
        other XSD components.
        :param use_defaults: Use schema's default values for filling missing data.
        :raises: :exc:`XMLSchemaValidationError` if the object is not valid.
        """
        for error in self.iter_errors(data, use_defaults=use_defaults):
            raise error

    def iter_errors(self, data, path=None, use_defaults=True):
        """
        Creates an iterator for errors generated validating XML data with
        the XSD component.

        :param data: the object containing the XML data. Can be a string for an \
        attribute or a simple type definition, or an ElementTree's Element for \
        other XSD components.
        :param path:
        :param use_defaults: Use schema's default values for filling missing data.
        """
        for chunk in self.iter_decode(data, path, validation='lax', use_defaults=use_defaults):
            if isinstance(chunk, XMLSchemaValidationError):
                yield chunk

    def is_valid(self, data, use_defaults=True):
        error = next(self.iter_errors(data, use_defaults=use_defaults), None)
        return error is None

    def decode(self, data, *args, **kwargs):
        """
        Decodes XML data using the XSD component.

        :param data: the object containing the XML data. Can be a string for an \
        attribute or a simple type definition, or an ElementTree's Element for \
        other XSD components.
        :param args: arguments that maybe passed to :func:`XMLSchema.iter_decode`.
        :param kwargs: keyword arguments from the ones included in the optional \
        arguments of the :func:`XMLSchema.iter_decode`.
        :return: A dictionary like object if the XSD component is an element, a \
        group or a complex type; a list if the XSD component is an attribute group; \
         a simple data type object otherwise.
        :raises: :exc:`XMLSchemaValidationError` if the object is not decodable by \
        the XSD component, or also if it's invalid when ``validate='strict'`` is provided.
        """
        validation = kwargs.pop('validation', 'strict')
        for chunk in self.iter_decode(data, validation=validation, *args, **kwargs):
            if isinstance(chunk, XMLSchemaValidationError) and validation == 'strict':
                raise chunk
            return chunk
    to_dict = decode

    def encode(self, data, *args, **kwargs):
        validation = kwargs.pop('validation', 'strict')
        for chunk in self.iter_encode(data, validation=validation, *args, **kwargs):
            if isinstance(chunk, XMLSchemaValidationError) and validation == 'strict':
                raise chunk
            return chunk
    to_etree = encode

    def iter_decode(self, data, path=None, validation='lax', process_namespaces=True,
                    namespaces=None, use_defaults=True, decimal_type=None, converter=None,
                    dict_class=None, list_class=None):
        """
        Generator method for decoding XML data using the XSD component. Returns a data
        structure after a sequence, possibly empty, of validation or decode errors.

        Like the method *decode* except that it does not raise any exception. Yields
        decoded values. Also :exc:`XMLSchemaValidationError` errors are yielded during
        decoding process if the *obj* is invalid.
        """
        raise NotImplementedError

    def iter_encode(self, data, path=None, validation='lax', namespaces=None, indent=None,
                    element_class=None, converter=None):
        raise NotImplementedError<|MERGE_RESOLUTION|>--- conflicted
+++ resolved
@@ -56,11 +56,7 @@
             raise XMLSchemaValueError("too many XSD components")
 
 
-<<<<<<< HEAD
-def iter_xsd_components(elem, skip=0):
-=======
 def iter_xsd_components(elem, start=0):
->>>>>>> 17b29178
     """
     Returns an iterator for XSD child components, excluding the annotation.
     """
@@ -70,13 +66,8 @@
             if counter > 0:
                 raise XMLSchemaValueError("XSD annotation not allowed after the first position.")
         else:
-<<<<<<< HEAD
-            if skip > 0:
-                skip -= 1
-=======
             if start > 0:
                 start -= 1
->>>>>>> 17b29178
             else:
                 yield child
             counter += 1
